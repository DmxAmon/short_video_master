--- conflicted
+++ resolved
@@ -13,14 +13,6 @@
 jobs:
   build:
     runs-on: ubuntu-latest
-<<<<<<< HEAD
-=======
-    permissions:
-      contents: read
-      pages: write
-      id-token: write
-    
->>>>>>> c049979f
     steps:
     - name: Checkout
       uses: actions/checkout@v4
@@ -47,7 +39,6 @@
       uses: actions/upload-pages-artifact@v3
       with:
         path: ./dist
-<<<<<<< HEAD
 
   # 分离部署任务
   deploy:
@@ -64,11 +55,4 @@
     steps:
     - name: Deploy to GitHub Pages
       id: deployment
-      uses: actions/deploy-pages@v4 
-=======
-        
-    - name: Deploy to GitHub Pages
-      id: deployment
-      uses: actions/deploy-pages@v4
-      if: github.ref == 'refs/heads/main' || github.ref == 'refs/heads/master'
->>>>>>> c049979f
+      uses: actions/deploy-pages@v4